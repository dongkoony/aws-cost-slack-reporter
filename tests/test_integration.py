"""
전체 시스템 통합 테스트
"""

import os
from unittest.mock import Mock, patch

import pytest

from src.chart_generator import generate_cost_report_chart
from src.cost_explorer import get_cost_summary
from src.exchange_rate import get_exchange_rate
from src.holiday_checker import should_send_report
from src.lambda_function import lambda_handler
from src.slack_utils import send_cost_report


class TestIntegration:
    """전체 시스템 통합 테스트 클래스"""

    @patch("src.holiday_checker.check_holiday")
    @patch("src.holiday_checker.is_business_day")
    def test_end_to_end_workflow(
        self, mock_is_business_day, mock_check_holiday, mock_lambda_context
    ):
        """전체 워크플로우 테스트"""
        # Mock 설정
        mock_is_business_day.return_value = True
        mock_check_holiday.return_value = False

        # Lambda 핸들러 호출
        event = {}
        result = lambda_handler(event, mock_lambda_context)

        # 결과 검증
        assert result["statusCode"] in [200, 500]  # 실제 API 호출로 인해 500 가능

        # Mock 호출 확인
        mock_is_business_day.assert_called_once()
        mock_check_holiday.assert_called_once()

    def test_environment_variables(self):
        """환경 변수 설정 테스트"""
        required_vars = [
            "SLACK_BOT_TOKEN",
            "SLACK_CHANNEL",
            "PUBLIC_DATA_API_KEY",
            "CURRENCY_API_KEY",
        ]

        for var in required_vars:
            assert var in os.environ, f"환경 변수 {var}가 설정되지 않았습니다"

    @patch("src.holiday_checker.safe_api_request")
    def test_holiday_api_integration(self, mock_api_request):
        """공휴일 API 통합 테스트"""
        # Mock API 응답
        mock_response = {"response": {"body": {"items": {}}}}
        mock_api_request.return_value = mock_response

        # 공휴일 확인 함수 호출
        result = should_send_report()

        # 결과는 True 또는 False (실제 날짜에 따라)
        assert isinstance(result, bool)

        # API 호출 확인
        mock_api_request.assert_called()

    @patch("src.exchange_rate.safe_api_request")
    def test_exchange_rate_api_integration(self, mock_api_request):
        """환율 API 통합 테스트"""
        # Mock API 응답
        mock_response = {"data": {"KRW": {"value": 1300.0}}}
        mock_api_request.return_value = mock_response

        # 환율 조회 함수 호출
        result = get_exchange_rate("USD", "KRW")

        # 결과 검증
        assert isinstance(result, float)
        assert result > 0

        # API 호출 확인
        mock_api_request.assert_called_once()

    def test_chart_generation_integration(self):
        """차트 생성 통합 테스트"""
        # 샘플 데이터
        cost_data = {
            "daily_cost": 25.50,
            "monthly_cost": 450.75,
            "service_breakdown": {
                "Amazon EC2": 180.25,
                "Amazon RDS": 95.50,
                "Amazon S3": 45.20,
            },
        }

        # 차트 생성 함수 호출
        result = generate_cost_report_chart(cost_data)

        # 결과 검증
        assert isinstance(result, bytes)
        assert len(result) > 0

    @patch("src.slack_utils.WebClient")
    def test_slack_integration(self, mock_webclient):
        """Slack 통합 테스트"""
        # Mock Slack 클라이언트
        mock_client = Mock()
        mock_webclient.return_value = mock_client
<<<<<<< HEAD
        mock_client.chat_postMessage.return_value = {
            "ok": True,
            "ts": "1234567890.123456",
        }

        # files_upload_v2 Mock 응답 설정 (더 구체적으로)
        mock_response = Mock()
        mock_response.__getitem__ = Mock(
            side_effect=lambda key: (
                {"id": "F1234567890"} if key == "file" else {"ok": True}
            )
        )
        mock_client.files_upload_v2.return_value = mock_response

=======
        mock_client.chat_postMessage.return_value = {'ok': True, 'ts': '1234567890.123456'}
        
        # files_upload_v2 Mock 응답 설정
        mock_client.files_upload_v2.return_value = {'ok': True, 'file': {'id': 'F1234567890'}}
        
>>>>>>> 3ebc405d
        # Slack 전송 함수 호출 (실제 시그니처에 맞게)
        result = send_cost_report(
            daily_cost_usd=25.50,
            daily_cost_krw=33150,  # 25.50 * 1300
            monthly_cost_usd=450.75,
            monthly_cost_krw=585975,  # 450.75 * 1300
            exchange_rate=1300.0,
            service_costs={"Amazon EC2": 180.25, "Amazon RDS": 95.50},
            chart_image=b"fake_chart_data",
        )

        # 결과 검증
        assert result == True

        # Slack API 호출 확인
        assert mock_client.chat_postMessage.call_count == 2
        mock_client.files_upload_v2.assert_called_once()
<<<<<<< HEAD

=======
    
>>>>>>> 3ebc405d
    def test_date_handling_integration(self):
        """날짜 처리 통합 테스트"""
        from src.holiday_checker import get_date_range, get_monthly_date_range

        # 일일 날짜 범위
        daily_start, daily_end = get_date_range()
        assert daily_start == daily_end  # 오늘 날짜

        # 월간 날짜 범위
        monthly_start, monthly_end = get_monthly_date_range()
        assert monthly_start <= monthly_end

        # 날짜 형식 검증
        from datetime import datetime

        datetime.strptime(daily_start, "%Y-%m-%d")
        datetime.strptime(monthly_start, "%Y-%m-%d")

    def test_cost_formatting_integration(self):
        """비용 포맷팅 통합 테스트"""
        from src.exchange_rate import format_cost_krw, format_cost_usd

        # USD 포맷팅
        usd_formatted = format_cost_usd(123.45)
        assert usd_formatted == "$123.45"

        # KRW 포맷팅
        krw_formatted = format_cost_krw(12345)
        assert krw_formatted == "₩12,345"

    @patch("src.cost_explorer.boto3.client")
    def test_aws_cost_explorer_integration(self, mock_boto_client):
        """AWS Cost Explorer 통합 테스트"""
        # Mock AWS Cost Explorer 클라이언트
        mock_ce_client = Mock()
        mock_boto_client.return_value = mock_ce_client

        # Mock API 응답
        mock_ce_client.get_cost_and_usage.return_value = {
            "ResultsByTime": [
                {
                    "TimePeriod": {"Start": "2024-01-15", "End": "2024-01-16"},
                    "Total": {"UnblendedCost": {"Amount": "25.50", "Unit": "USD"}},
                }
            ],
            "GroupDefinitions": [{"Type": "DIMENSION", "Key": "SERVICE"}],
            "ResultsByTime": [
                {
                    "Groups": [
                        {
                            "Keys": ["Amazon EC2"],
                            "Metrics": {
                                "UnblendedCost": {"Amount": "15.25", "Unit": "USD"}
                            },
                        },
                        {
                            "Keys": ["Amazon S3"],
                            "Metrics": {
                                "UnblendedCost": {"Amount": "10.25", "Unit": "USD"}
                            },
                        },
                    ]
                }
            ],
        }

        # 비용 조회 함수 호출
        result = get_cost_summary()

        # 결과 검증
        assert isinstance(result, dict)
        assert "daily_cost" in result
        assert "monthly_cost" in result
        assert "service_breakdown" in result

        # AWS API 호출 확인
        mock_ce_client.get_cost_and_usage.assert_called()

    def test_error_handling_integration(self):
        """에러 처리 통합 테스트"""
        # 잘못된 환경 변수로 테스트
        original_token = os.environ.get("SLACK_BOT_TOKEN")
        os.environ["SLACK_BOT_TOKEN"] = "invalid-token"

        try:
            # Lambda 핸들러 호출 (에러 발생 예상)
            event = {}
            result = lambda_handler(event, Mock())

            # 에러 처리 확인
            assert result["statusCode"] in [200, 500]

        finally:
            # 원래 환경 변수 복원
            if original_token:
                os.environ["SLACK_BOT_TOKEN"] = original_token
            else:
                os.environ.pop("SLACK_BOT_TOKEN", None)<|MERGE_RESOLUTION|>--- conflicted
+++ resolved
@@ -110,7 +110,6 @@
         # Mock Slack 클라이언트
         mock_client = Mock()
         mock_webclient.return_value = mock_client
-<<<<<<< HEAD
         mock_client.chat_postMessage.return_value = {
             "ok": True,
             "ts": "1234567890.123456",
@@ -125,13 +124,6 @@
         )
         mock_client.files_upload_v2.return_value = mock_response
 
-=======
-        mock_client.chat_postMessage.return_value = {'ok': True, 'ts': '1234567890.123456'}
-        
-        # files_upload_v2 Mock 응답 설정
-        mock_client.files_upload_v2.return_value = {'ok': True, 'file': {'id': 'F1234567890'}}
-        
->>>>>>> 3ebc405d
         # Slack 전송 함수 호출 (실제 시그니처에 맞게)
         result = send_cost_report(
             daily_cost_usd=25.50,
@@ -149,11 +141,6 @@
         # Slack API 호출 확인
         assert mock_client.chat_postMessage.call_count == 2
         mock_client.files_upload_v2.assert_called_once()
-<<<<<<< HEAD
-
-=======
-    
->>>>>>> 3ebc405d
     def test_date_handling_integration(self):
         """날짜 처리 통합 테스트"""
         from src.holiday_checker import get_date_range, get_monthly_date_range
